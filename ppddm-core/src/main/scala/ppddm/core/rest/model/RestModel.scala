package ppddm.core.rest.model

import java.time.LocalDateTime
import java.util.UUID

import ppddm.core.rest.model.AlgorithmName.AlgorithmName
import ppddm.core.rest.model.DataMiningState.DataMiningState
import ppddm.core.rest.model.SelectionStatus.SelectionStatus
import ppddm.core.rest.model.DataType.DataType
import ppddm.core.rest.model.ExecutionState.ExecutionState
import ppddm.core.rest.model.ProjectType.ProjectType
import ppddm.core.rest.model.VariableDataType.VariableDataType
import ppddm.core.rest.model.VariableType.VariableType
import ppddm.core.util.URLUtil

sealed class ModelClass

case class Project(project_id: Option[String],
                   name: String,
                   description: String,
                   project_type: ProjectType,
                   created_by: String, // The user ID who creates this Project
                   created_on: Option[LocalDateTime]) extends ModelClass {

  def withUniqueProjectId: Project = {
    this.copy(project_id = Some(UUID.randomUUID().toString), created_on = Some(LocalDateTime.now()))
  }
}

case class Featureset(featureset_id: Option[String],
                      project_id: String,
                      name: String,
                      description: String,
                      variables: Option[Seq[Variable]],
                      created_by: String,
                      created_on: Option[LocalDateTime]) extends ModelClass {

  def withUniqueFeaturesetId: Featureset = {
    this.copy(featureset_id = Some(UUID.randomUUID().toString), created_on = Some(LocalDateTime.now()))
  }
}

case class Variable(name: String,
                    description: Option[String],
                    fhir_query: String,
                    fhir_path: String,
                    variable_data_type: VariableDataType,
                    variable_type: VariableType) extends ModelClass

final case class Dataset(dataset_id: Option[String],
                         project_id: String,
                         featureset: Featureset,
                         name: String,
                         description: String,
                         eligibility_criteria: Seq[EligibilityCriterion],
                         dataset_sources: Option[Seq[DatasetSource]],
                         execution_state: Option[ExecutionState],
                         created_by: String,
                         created_on: Option[LocalDateTime]) extends ModelClass {

  def withUniqueDatasetId: Dataset = {
    this.copy(dataset_id = Some(UUID.randomUUID().toString), created_on = Some(LocalDateTime.now()))
  }

  def withDatasetSources(dataset_sources: Seq[DatasetSource]): Dataset = {
    val newDataset = this.copy(dataset_sources = Some(dataset_sources))
    withUpdatedExecutionState(newDataset)
  }

  def withUpdatedExecutionState(dataset: Dataset = this): Dataset = {
    if (dataset.dataset_sources.isEmpty) {
      // Do not do anything
      dataset
    } else {
      val selectedDataSources = dataset.dataset_sources.get.filter(s => s.selection_status.isDefined && s.selection_status.get == SelectionStatus.SELECTED)
      if (selectedDataSources.nonEmpty) {
        // This means there are selected data sources, the state should be FINAL
        if (!dataset.execution_state.contains(ExecutionState.FINAL)) {
          dataset.copy(execution_state = Some(ExecutionState.FINAL))
        } else {
          // Do nothing if it is already in FINAL state
          dataset
        }
      } else {
        // Find the ExecutionState for the newly created Dataset
        val areAllAgentsFinished = dataset.dataset_sources.get
          // Set it to True if the execution_state is defined and it is recieved as FINAL from the Agent, False otherwise
          .map(s => s.execution_state.isDefined && s.execution_state.get == ExecutionState.FINAL)
          .reduceLeft((a, b) => a && b) // Logically AND the states. If all sources are True, then Dataset's state can become READY
        val newExecutionState = if (areAllAgentsFinished) Some(ExecutionState.READY) else Some(ExecutionState.EXECUTING)
        dataset.copy(execution_state = newExecutionState)
      }
    }
  }
}

final case class EligibilityCriterion(fhir_query: String,
                                      fhir_path: Option[String]) extends ModelClass

final case class DatasetSource(agent: Agent,
                               agent_data_statistics: Option[AgentDataStatistics],
                               selection_status: Option[SelectionStatus],
                               execution_state: Option[ExecutionState]) extends ModelClass

final case class Agent(agent_id: String,
                       name: String,
                       endpoint: String) extends ModelClass {

  private def getURI(path: String, id: Option[String] = None): String = {
    if (id.isDefined) {
      URLUtil.append(endpoint, path, id.get)
    } else {
      URLUtil.append(endpoint, path)
    }
  }

  def getDataPreparationURI(dataset_id: Option[String] = None): String = {
    getURI("prepare", dataset_id)
  }

  def getTrainingURI(model_id: Option[String] = None): String = {
    getURI("dm/train", model_id)
  }

  def getValidationURI(model_id: Option[String] = None): String = {
    getURI("dm/validate", model_id)
  }

  def getTestURI(model_id: Option[String] = None): String = {
    getURI("dm/test", model_id)
  }
}

final case class AgentDataStatistics(number_of_records: Long,
                                     variable_statistics: Seq[VariableStatistics]) extends ModelClass

final case class VariableStatistics(variable: Variable,
                                    min_value: Option[Double],
                                    max_value: Option[Double],
                                    null_percentage: Option[Double]) extends ModelClass

final case class DataPreparationRequest(dataset_id: String,
                                        agent: Agent,
                                        featureset: Featureset,
                                        eligibility_criteria: Seq[EligibilityCriterion],
                                        submitted_by: String) extends ModelClass

final case class DataPreparationResult(dataset_id: String,
                                       agent: Agent,
                                       agent_data_statistics: AgentDataStatistics) extends ModelClass

final case class Parameter(name: String,
                           data_type: DataType,
                           value: String) extends ModelClass {

  def getValueAsDoubleArray(): Array[Double] = {
    if (value.contains(",")) { // It is provided as Array
      value.split(",").map(_.toDouble)
    } else {
      Array(value.toDouble)
    }
  }

  def getValueAsIntArray(): Array[Int] = {
    if (value.contains(",")) { // It is provided as Array
      value.split(",").map(_.toInt)
    } else {
      Array(value.toInt)
    }
  }
}

object Parameter {
  def apply(name: String, data_type: DataType, value: Double): Parameter = {
    Parameter(name, data_type, value.toString)
  }

  def apply(name: String, data_type: DataType, value: Int): Parameter = {
    Parameter(name, data_type, value.toString)
  }
}

final case class DataMiningModel(model_id: Option[String],
                                 project_id: String,
                                 dataset: Dataset,
                                 name: String,
                                 description: String,
                                 algorithms: Seq[Algorithm],
                                 algorithm_models: Option[Seq[BoostedModel]],
                                 data_mining_state: Option[DataMiningState],
                                 created_by: String,
                                 created_on: Option[LocalDateTime]) extends ModelClass {

  def withUniqueModelId: DataMiningModel = {
    this.copy(model_id = Some(UUID.randomUUID().toString), created_on = Some(LocalDateTime.now()))
  }

<<<<<<< HEAD
  def withDataMiningState(dataMiningState: DataMiningState): DataMiningModel = {
    this.copy(data_mining_state = Some(dataMiningState))
  }

=======
>>>>>>> d61f7857
}

final case class BoostedModel(algorithm: Algorithm,
                              weak_models: Seq[WeakModel],
                              training_statistics: Seq[Parameter], // Will be calculated bu using the calculated_training_statistics and weight of each WeakModel
                              test_statistics: Option[Seq[Parameter]],
                              data_mining_state: DataMiningState) extends ModelClass

final case class WeakModel(algorithm: Algorithm,
                           agent: Agent,
                           fitted_model: String,
                           training_statistics: Seq[AgentAlgorithmStatistics], // Includes its Agent's training statistics + other Agents' validation statistics
                           calculated_training_statistics: Option[Seq[Parameter]], // Will be calculated after training and validation statistics are received (together with the weight of this WeakModel)
                           weight: Option[Double],
                           data_mining_state: Option[DataMiningState]) extends ModelClass

final case class Algorithm(name: AlgorithmName,
                           parameters: Seq[Parameter]) extends ModelClass

final case class AgentAlgorithmStatistics(agent_model: Agent,
                                          agent_statistics: Agent,
                                          algorithm: Algorithm,
                                          statistics: Seq[Parameter]) extends ModelClass

final case class ModelTrainingRequest(model_id: String,
                                      dataset_id: String,
                                      agent: Agent,
                                      algorithms: Seq[Algorithm],
                                      submitted_by: String) extends ModelClass

final case class ModelTrainingResult(model_id: String,
                                     dataset_id: String,
                                     agent: Agent,
                                     algorithm_training_models: Seq[WeakModel]) extends ModelClass
<<<<<<< HEAD

final case class ModelValidationRequest(model_id: String,
                                        dataset_id: String,
                                        agent: Agent,
                                        weak_models: Seq[WeakModel],
                                        submitted_by: String) extends ModelClass

=======

final case class ModelValidationRequest(model_id: String,
                                        dataset_id: String,
                                        agent: Agent,
                                        weak_models: Seq[WeakModel],
                                        submitted_by: String) extends ModelClass

>>>>>>> d61f7857
final case class ModelValidationResult(model_id: String,
                                       dataset_id: String,
                                       agent: Agent,
                                       validation_statistics: Seq[AgentAlgorithmStatistics]) extends ModelClass

final case class ModelTestRequest(model_id: String,
                                  dataset_id: String,
                                  agent: Agent,
                                  boosted_models: Seq[BoostedModel]) extends ModelClass

final case class ModelTestResult(model_id: String,
                                 dataset_id: String,
                                 agent: Agent,
                                 test_statistics: Seq[AgentAlgorithmStatistics]) extends ModelClass<|MERGE_RESOLUTION|>--- conflicted
+++ resolved
@@ -195,13 +195,9 @@
     this.copy(model_id = Some(UUID.randomUUID().toString), created_on = Some(LocalDateTime.now()))
   }
 
-<<<<<<< HEAD
   def withDataMiningState(dataMiningState: DataMiningState): DataMiningModel = {
     this.copy(data_mining_state = Some(dataMiningState))
   }
-
-=======
->>>>>>> d61f7857
 }
 
 final case class BoostedModel(algorithm: Algorithm,
@@ -236,7 +232,6 @@
                                      dataset_id: String,
                                      agent: Agent,
                                      algorithm_training_models: Seq[WeakModel]) extends ModelClass
-<<<<<<< HEAD
 
 final case class ModelValidationRequest(model_id: String,
                                         dataset_id: String,
@@ -244,15 +239,6 @@
                                         weak_models: Seq[WeakModel],
                                         submitted_by: String) extends ModelClass
 
-=======
-
-final case class ModelValidationRequest(model_id: String,
-                                        dataset_id: String,
-                                        agent: Agent,
-                                        weak_models: Seq[WeakModel],
-                                        submitted_by: String) extends ModelClass
-
->>>>>>> d61f7857
 final case class ModelValidationResult(model_id: String,
                                        dataset_id: String,
                                        agent: Agent,
