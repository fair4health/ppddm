--- conflicted
+++ resolved
@@ -5,10 +5,7 @@
 import akka.http.scaladsl.model.headers.{Accept, Authorization}
 import akka.http.scaladsl.model._
 import akka.http.scaladsl.unmarshalling.Unmarshal
-<<<<<<< HEAD
-=======
-import com.typesafe.scalalogging.Logger
->>>>>>> d61f7857
+
 import ppddm.core.rest.model._
 import ppddm.manager.exception.AgentCommunicationException
 
@@ -53,39 +50,16 @@
       case Success(res) =>
         res.status match {
           case StatusCodes.OK =>
-<<<<<<< HEAD
             typeOf[T] match {
               case t if t =:= typeOf[Done] =>
                 Future.apply(Success(Done.asInstanceOf[T]))
               case t if t =:= typeOf[DatasetSource] =>
                 Future.apply(Success(DatasetSource(agentHttpRequest.agent, None, None, Some(ExecutionState.EXECUTING)).asInstanceOf[T]))
               case t if t =:= typeOf[DataPreparationResult] =>
-                Unmarshal(res.entity).to[DataPreparationResult] map { a =>
-                  Success(a.asInstanceOf[T])
-                }
+                Unmarshal(res.entity).to[DataPreparationResult] map { r => Success(r.asInstanceOf[T]) }
               case t if t =:= typeOf[ModelTrainingResult] =>
-                Unmarshal(res.entity).to[ModelTrainingResult] map { a =>
-                  Success(a.asInstanceOf[T])
-                }
+                Unmarshal(res.entity).to[ModelTrainingResult] map { r => Success(r.asInstanceOf[T]) }
             }
-=======
-              typeOf[T] match {
-                case t if t =:= typeOf[DataMiningSource] =>
-                  Future.apply(Success(DataMiningSource(agentHttpRequest.agent, None, Some(ExecutionState.EXECUTING)).asInstanceOf[T]))
-                case t if t =:= typeOf[DatasetSource] =>
-                  Future.apply(Success(DatasetSource(agentHttpRequest.agent, None, None, Some(ExecutionState.EXECUTING)).asInstanceOf[T]))
-                case t if t =:= typeOf[DataPreparationResult] =>
-                  Unmarshal(res.entity).to[DataPreparationResult] map { a=>
-                    Success(a.asInstanceOf[T])
-                  }
-                case t if t =:= typeOf[Done] =>
-                  Future.apply(Success(Done.asInstanceOf[T]))
-                case t if t =:= typeOf[ModelTrainingResult] =>
-                  Unmarshal(res.entity).to[ModelTrainingResult] map { a=>
-                    Success(a.asInstanceOf[T])
-                  }
-              }
->>>>>>> d61f7857
           case _ =>
             // I got status code I didn't expect so I wrap it along with body into Future failure
             Unmarshal(res.entity).to[String].flatMap { body =>
