--- conflicted
+++ resolved
@@ -51,26 +51,8 @@
    * @param dataMiningModel The DataMiningModel for which the algorithm execution endpoint of the agents will be invoked
    * @return
    */
-<<<<<<< HEAD
   def invokeAgentsModelTraining(dataMiningModel: DataMiningModel): Future[Done] = {
     val agents = DataMiningModelController.getSelectedAgents(dataMiningModel)
-=======
-  def invokeAgentsDataMining(dataMiningModel: DataMiningModel): Future[DataMiningModel] = {
-    if (dataMiningModel.dataset.dataset_sources.isEmpty || dataMiningModel.dataset.dataset_sources.get.isEmpty) {
-      // This is a data integrity problem. This should not happen!
-      val msg = s"You want me to execute data mining for this DataMiningModel with model_id:${dataMiningModel.model_id} and " +
-        s"name:${dataMiningModel.name} HOWEVER there are no DatasetSources in the Dataset of this DataMiningModel. " +
-        s"dataset_id:${dataMiningModel.dataset.dataset_id.get} and dataset_name:${dataMiningModel.dataset.name}"
-      throw DataIntegrityException(msg)
-    }
-
-    // FIXME: Check whether all dataset_sources have a selection_status or not before executing the following statements
-
-    // Find the Agents to be connected for data mining (those are the SELECTED ones for the Dataset)
-    val agents = dataMiningModel.dataset.dataset_sources.get
-      .filter(_.selection_status.get == SelectionStatus.SELECTED)
-      .map(_.agent)
->>>>>>> d61f7857
 
     logger.debug("I will invoke the data mining endpoints of the agents with agent-ids: {}",
       agents.map(_.agent_id).mkString(","))
@@ -98,19 +80,11 @@
    * @param dataMiningModel
    * @return An Option[ModelTrainingResult]. If the result is None, that means the model training has not completed yet.
    */
-<<<<<<< HEAD
   private def getModelTrainingResult(agent: Agent, dataMiningModel: DataMiningModel): Future[Option[ModelTrainingResult]] = {
     val agentRequest = AgentClient.createHttpRequest(agent, HttpMethods.GET, agent.getTrainingURI(dataMiningModel.model_id))
 
     logger.debug("Asking the ModelTrainingResult to the Agent with id:{} on URI:{} for model_id: {} & model_name: {}",
       agent.agent_id, agentRequest.httpRequest.getUri(), dataMiningModel.model_id.get, dataMiningModel.name)
-=======
-  private def invokeAlgorithmExecution(agent: Agent, dataMiningModel: DataMiningModel): Future[Try[DataMiningSource]] = {
-    val algorithmExecutionRequest = ModelTrainingRequest(dataMiningModel.model_id.get, dataMiningModel.dataset.dataset_id.get,
-      agent, dataMiningModel.algorithms, dataMiningModel.created_by)
-
-    val agentRequest = AgentClient.createHttpRequest(agent, HttpMethods.POST, agent.getTrainingURI(), Some(algorithmExecutionRequest))
->>>>>>> d61f7857
 
     AgentClient.invokeHttpRequest[ModelTrainingResult](agentRequest).map(_.toOption)
   }
@@ -127,7 +101,6 @@
    * @return A new DataMiningModel which contains the new DataMiningSources based on the retrieved results
    */
   def askAgentsDataMiningResults(dataMiningModel: DataMiningModel): Future[DataMiningModel] = {
-<<<<<<< HEAD
     Future.apply(dataMiningModel)
     //    if (dataMiningModel.data_mining_sources.isEmpty || dataMiningModel.data_mining_sources.get.isEmpty) {
     //      val msg = s"You want me to ask the data mining (algorithm execution) results of this DataMiningModel with " +
@@ -168,63 +141,7 @@
     //        dataMiningModel.withDataMiningSources(updatedDataMiningSources) // create a new DataMiningModel with the updatedDatasetSources
     //      }
     //    }
-=======
-    if (dataMiningModel.data_mining_sources.isEmpty || dataMiningModel.data_mining_sources.get.isEmpty) {
-      val msg = s"You want me to ask the data mining (algorithm execution) results of this DataMiningModel with " +
-        s"model_id:${dataMiningModel.model_id} and name:${dataMiningModel.name} HOWEVER there are no DataMiningSources for this DataMiningModel"
-      throw DataIntegrityException(msg)
-    }
 
-    if (dataMiningModel.execution_state.get != ExecutionState.EXECUTING) {
-      // If the Dataset is not executing any queries, then it means all Agents returned their responses.
-      // There is no need to ask any questions to the Dataset sources (Agents)
-      logger.debug("There is no need to ask the AlgorithmExecutionResults of the DataMiningModel with id:{} and name:{}. Its state is {}",
-        dataMiningModel.model_id, dataMiningModel.name, dataMiningModel.execution_state.get)
-      Future.apply(dataMiningModel)
-    } else {
-      logger.debug("I will ask for the AlgorithmExecutionResults from {} DataMiningSources of the DataMiningModel with id:{} and name:{}",
-        dataMiningModel.data_mining_sources.get.size, dataMiningModel.model_id, dataMiningModel.name)
-
-      Future.sequence(
-        dataMiningModel.data_mining_sources.get.map { dataMiningSource: DataMiningSource => // For each dataMiningSource in this set (actually, for each Agent)
-          getAlgorithmExecutionResult(dataMiningSource.agent, dataMiningModel) // Ask for the algorithm execution result (do this in parallel)
-        }
-      ) map { responses: Seq[Option[ModelTrainingResult]] => // Join the responses coming from different Agents
-        logger.debug("AlgorithmExecutionResults have been retrieved from all {} Agents of the dataMiningMOdel.", responses.size)
-        responses.map(result => { // For each AlgorithmExecutionResult
-          result map { algorithmExecutionResult => // Create a corresponding DataMiningSource object
-            DataMiningSource(algorithmExecutionResult.agent, Some(algorithmExecutionResult.algorithm_models), Some(ExecutionState.FINAL))
-          }
-        })
-          .filter(_.isDefined) // Keep the the Agents which produced the results
-          .map(_.get) // Get rid of the Option since we eliminated the None elements above
-      } map { dataMiningSourcesWithResult: Seq[DataMiningSource] => // DataMiningSources which finished algorithm execution (data mining)
-        val updatedDataMiningSources = dataMiningModel.data_mining_sources.get map { existingDataMiningSource => // Iterate over the existing DataMiningSources of the dataMiningModel
-          // decide whether there is an algorithm execution result for the existingDataMiningSource
-          val finishedDataMiningSource = dataMiningSourcesWithResult.find(_.agent.agent_id == existingDataMiningSource.agent.agent_id)
-          // Return the DataMiningSource if that has a result, otherwise keep the existing DataMiningSource in the list
-          if (finishedDataMiningSource.isDefined) finishedDataMiningSource.get else existingDataMiningSource
-        }
-        dataMiningModel.withDataMiningSources(updatedDataMiningSources) // create a new DataMiningModel with the updatedDatasetSources
-      }
-    }
->>>>>>> d61f7857
-  }
-
-  /**
-   * Asks the AlgorithmExecutionResult from the given Agent for the given dataMiningModel.
-   *
-   * @param agent
-   * @param dataMiningModel
-   * @return An Option[AlgorithmExecutionResult]. If the result is None, that means the model training has not completed yet.
-   */
-  private def getAlgorithmExecutionResult(agent: Agent, dataMiningModel: DataMiningModel): Future[Option[ModelTrainingResult]] = {
-    val agentRequest = AgentClient.createHttpRequest(agent, HttpMethods.GET, agent.getTrainingURI(dataMiningModel.model_id))
-
-    logger.debug("Asking the algorithm execution result to the Agent on URI:{} for model_id: {} & model_name: {}",
-      agentRequest.httpRequest.getUri(), dataMiningModel.model_id.get, dataMiningModel.name)
-
-    AgentClient.invokeHttpRequest[ModelTrainingResult](agentRequest).map(_.toOption)
   }
 
   /**
